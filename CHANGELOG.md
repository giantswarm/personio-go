# Changelog

All notable changes to this project will be documented in this file.

The format is based on [Keep a Changelog](https://keepachangelog.com/en/1.0.0/),
and this project adheres to [Semantic Versioning](https://semver.org/spec/v2.0.0.html).



## [Unreleased]

<<<<<<< HEAD
### Fixed

- Fixed `GetTimeOffs()` date argument format (YYYY-MM-DD)
=======
### Added

- Add `NewClientWithTimeout()` to allow specifying the client timeout
- Add `GetMapAttribute()` to simply get nested object's attributes as `map[string]interface{}`
>>>>>>> 9a8e7363

## [0.0.1] - 2022-12-08

- Add `GetEmployees()` and `GetEmployee(id)` to handle `GET /company/employees`
- Add `GetTimeOffs()` to handle `GET /company/time-offs`
- Implement basic request handling and `accessToken` rotation
- Add `Authenticate()` to handle `POST /auth`
- Add Personio API v1 client

[Unreleased]: https://github.com/giantswarm/personio-go/compare/v0.0.1...HEAD
[0.0.1]: https://github.com/giantswarm/personio-go/releases/tag/v0.0.1<|MERGE_RESOLUTION|>--- conflicted
+++ resolved
@@ -9,16 +9,14 @@
 
 ## [Unreleased]
 
-<<<<<<< HEAD
 ### Fixed
 
 - Fixed `GetTimeOffs()` date argument format (YYYY-MM-DD)
-=======
+
 ### Added
 
 - Add `NewClientWithTimeout()` to allow specifying the client timeout
 - Add `GetMapAttribute()` to simply get nested object's attributes as `map[string]interface{}`
->>>>>>> 9a8e7363
 
 ## [0.0.1] - 2022-12-08
 
